--- conflicted
+++ resolved
@@ -104,11 +104,8 @@
                 curl -L -O https://tiker.net/ci-support-v0
                 . ./ci-support-v0
 
-<<<<<<< HEAD
-                git clone -b use_cantera30 "https://github.com/illinois-ceesd/$DOWNSTREAM_PROJECT.git"
-=======
-                git clone -b "https://github.com/illinois-ceesd/$DOWNSTREAM_PROJECT.git"
->>>>>>> 152cd69e
+                git clone "https://github.com/illinois-ceesd/$DOWNSTREAM_PROJECT.git"
+
                 cd "$DOWNSTREAM_PROJECT"
                 echo "*** $DOWNSTREAM_PROJECT version: $(git rev-parse --short HEAD)"
                 edit_requirements_txt_for_downstream_in_subdir
