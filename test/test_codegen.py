__copyright__ = """
Copyright (C) 2020 University of Illinois Board of Trustees
Copyright (C) 2021 Esteban Cisneros
"""

__license__ = """
Permission is hereby granted, free of charge, to any person obtaining a copy
of this software and associated documentation files (the "Software"), to deal
in the Software without restriction, including without limitation the rights
to use, copy, modify, merge, publish, distribute, sublicense, and/or sell
copies of the Software, and to permit persons to whom the Software is
furnished to do so, subject to the following conditions:

The above copyright notice and this permission notice shall be included in
all copies or substantial portions of the Software.

THE SOFTWARE IS PROVIDED "AS IS", WITHOUT WARRANTY OF ANY KIND, EXPRESS OR
IMPLIED, INCLUDING BUT NOT LIMITED TO THE WARRANTIES OF MERCHANTABILITY,
FITNESS FOR A PARTICULAR PURPOSE AND NONINFRINGEMENT. IN NO EVENT SHALL THE
AUTHORS OR COPYRIGHT HOLDERS BE LIABLE FOR ANY CLAIM, DAMAGES OR OTHER
LIABILITY, WHETHER IN AN ACTION OF CONTRACT, TORT OR OTHERWISE, ARISING FROM,
OUT OF OR IN CONNECTION WITH THE SOFTWARE OR THE USE OR OTHER DEALINGS IN
THE SOFTWARE.
"""

import sys

import cantera as ct
import numpy as np  # noqa: F401
import pyrometheus as pyro
import pytest

try:
    import jax
except ImportError:
    numpy_list = [np]
    jnp = None
else:
    import jax.numpy as jnp  # noqa: F401
    jax.config.update("jax_enable_x64", 1)
    numpy_list = [np, jnp]


def make_jax_pyro_class(ptk_base_cls, usr_np):
    if usr_np != jnp:
        return ptk_base_cls(usr_np)

    class PyroJaxNumpy(ptk_base_cls):

        def _pyro_make_array(self, res_list):
            """This works around (e.g.) numpy.exp not working with object
            arrays of :mod:`numpy` scalars. It defaults to making object arrays,
            however if an array consists of all scalars, it makes a "plain old"
            :class:`numpy.ndarray`.

            See ``this numpy bug <https://github.com/numpy/numpy/issues/18004>`__
            for more context.
            """

            from numbers import Number
            # Needed to play nicely with Jax, which frequently creates
            # arrays of shape () when handed numbers
            all_numbers = all(
                isinstance(e, Number)
                or (isinstance(e, self.usr_np.ndarray) and e.shape == ())
                for e in res_list)

            if all_numbers:
                return self.usr_np.array(res_list, dtype=self.usr_np.float64)

            # Jax does not support object arrays
            # result = self.usr_np.empty_like(res_list, dtype=object,
            #                                 shape=(len(res_list),))
            result = self._pyro_zeros_like(self.usr_np.array(res_list))

            # 'result[:] = res_list' may look tempting, however:
            # https://github.com/numpy/numpy/issues/16564
            for idx in range(len(res_list)):
                result = result.at[idx].set(res_list[idx])

            return result

        def _pyro_norm(self, argument, normord):
            """This works around numpy.linalg norm not working with scalars.

            If the argument is a regular ole number, it uses :func:`numpy.abs`,
            otherwise it uses ``usr_np.linalg.norm``.
            """
            # Wrap norm for scalars
            from numbers import Number
            if isinstance(argument, Number):
                return self.usr_np.abs(argument)
            # Needed to play nicely with Jax, which frequently creates
            # arrays of shape () when handed numbers
            if isinstance(argument, self.usr_np.ndarray) and argument.shape == ():
                return self.usr_np.abs(argument)
            return self.usr_np.linalg.norm(argument, normord)

    return PyroJaxNumpy(usr_np=usr_np)


# Write out all the mechanisms for inspection
# @pytest.mark.parametrize("mechname", ["uiuc", "sandiego", "uconn32", "gri30"])
@pytest.mark.parametrize("mechname", ["uiuc", "sandiego", "uconn32"])
@pytest.mark.parametrize("lang_module", [
    pyro.codegen.python,
    ])
def test_generate_mechfile(lang_module, mechname):
    """This "test" produces the mechanism codes."""
    sol = ct.Solution(f"mechs/{mechname}.yaml", "gas")
    with open(f"mechs/{mechname}.{lang_module.file_extension}", "w") as mech_file:
        code = lang_module.gen_thermochem_code(sol)
        print(code, file=mech_file)


<<<<<<< HEAD
@pytest.mark.parametrize("mechname", ["uiuc.yaml", "sandiego.yaml",
                                      "uiuc.yaml"])
=======
@pytest.mark.parametrize("mechname", ["uiuc.yaml", "sandiego.yaml", "uconn32.yaml"])
>>>>>>> 152cd69e
@pytest.mark.parametrize("usr_np", numpy_list)
def test_get_rate_coefficients(mechname, usr_np):
    """This function tests that pyrometheus-generated code
    computes the rate coefficients matching Cantera
    for given temperature and composition"""
    sol = ct.Solution(f"mechs/{mechname}", "gas")
    ptk_base_cls = pyro.codegen.python.get_thermochem_class(sol)
    ptk = make_jax_pyro_class(ptk_base_cls, usr_np)

    three_body_reactions = [(i, r) for i, r in enumerate(sol.reactions())
                            if r.reaction_type == "three-body-Arrhenius"]

    # Test temperatures
    temp = np.linspace(500.0, 3000.0, 10)
    for t in temp:
        # Set new temperature in Cantera
        sol.TPY = t, ct.one_atm, (1/sol.n_species) * np.ones(
            (sol.n_species,)
        )
        # Concentrations
        y = sol.Y
        rho = sol.density
        c = ptk.get_concentrations(rho, y)
        # Get rate coefficients and compare
        k_ct = sol.forward_rate_constants
        k_pm = ptk.get_fwd_rate_coefficients(t, c)

        # It seems like Cantera 3.0 has bumped the third-body efficiency
        # factor from the rate coefficient to the rate of progress
        for i, r in three_body_reactions:
            eff = np.sum([c[sol.species_index(sp)]
                          * r.third_body.efficiencies[sp]
                          for sp in r.third_body.efficiencies])
<<<<<<< HEAD
            eff += np.sum([c[sp] for sp in range(sol.n_species)
=======
            eff += np.sum([c[sp]
                           * r.third_body.default_efficiency
                           for sp in range(sol.n_species)
>>>>>>> 152cd69e
                           if sol.species_name(sp) not in
                           r.third_body.efficiencies])
            k_ct[i] *= eff

        print(k_ct)
        print()
        print(k_pm)
        print()
        print(np.abs((k_ct-k_pm)/k_ct))
        print(np.linalg.norm((k_ct-k_pm)/k_ct, np.inf))
        assert np.linalg.norm((k_ct-k_pm)/k_ct, np.inf) < 1e-13
    return


# @pytest.mark.parametrize("mechname", ["uiuc", "sandiego", "uconn32", "gri30"])
@pytest.mark.parametrize("mechname", ["uiuc", "sandiego", "uconn32"])
@pytest.mark.parametrize("usr_np", numpy_list)
def test_get_pressure(mechname, usr_np):
    """This function tests that pyrometheus-generated code
    computes the Cantera-predicted pressure for given density,
    temperature, and mass fractions
    """
    # Create Cantera and pyrometheus objects
    sol = ct.Solution(f"mechs/{mechname}.yaml", "gas")
    ptk_base_cls = pyro.codegen.python.get_thermochem_class(sol)
    ptk = make_jax_pyro_class(ptk_base_cls, usr_np)

    # Temperature, equivalence ratio, oxidizer ratio, stoichiometry ratio
    t = 300.0
    phi = 2.0
    alpha = 0.21
    nu = 0.5

    # Species mass fractions
    i_fu = ptk.species_index("H2")
    i_ox = ptk.species_index("O2")
    i_di = ptk.species_index("N2")
    x = np.zeros(ptk.num_species)
    x[i_fu] = (alpha * phi) / (nu + alpha * phi)
    x[i_ox] = nu * x[i_fu] / phi
    x[i_di] = (1.0 - alpha) * x[i_ox] / alpha

    # Get equilibrium composition
    sol.TPX = t, ct.one_atm, x
    sol.equilibrate("UV")
    t, rho, y = sol.TDY
    p_ct = sol.P

    # Compute pressure with pyrometheus and compare to Cantera
    p_pm = ptk.get_pressure(rho, t, y)
    assert abs(p_ct - p_pm) / p_ct < 1.0e-12


#@pytest.mark.parametrize("mechname", ["uiuc", "sandiego", "uconn32", "gri30"])
@pytest.mark.parametrize("mechname", ["uiuc", "sandiego", "uconn32"])
@pytest.mark.parametrize("usr_np", numpy_list)
def test_get_thermo_properties(mechname, usr_np):
    """This function tests that pyrometheus-generated code
    computes thermodynamic properties c_p, s_r, h_rt, and k_eq
    correctly by comparing against Cantera"""
    # Create Cantera and pyrometheus objects
    sol = ct.Solution(f"mechs/{mechname}.yaml")
    ptk_base_cls = pyro.codegen.python.get_thermochem_class(sol)
    ptk = make_jax_pyro_class(ptk_base_cls, usr_np)

    # Loop over temperatures
    temp = np.linspace(500.0, 3000.0, 10)
    for t in temp:

        # Set state in cantera for comparison
        sol.TP = t, ct.one_atm

        # Get properties from pyrometheus and compare to Cantera
        cp_pm = ptk.get_species_specific_heats_r(t)
        cp_err = np.linalg.norm(cp_pm - sol.standard_cp_R, np.inf)
        print(f"cp_pm = {cp_pm}")
        print(f"cnt_cp = {sol.standard_cp_R}")
        assert cp_err < 1.0e-13

        s_pm = ptk.get_species_entropies_r(t)
        s_err = np.linalg.norm(s_pm - sol.standard_entropies_R, np.inf)
        print(f"s_pm = {s_pm}")
        print(f"cnt_s = {sol.standard_entropies_R}")
        assert s_err < 1.0e-13

        h_pm = ptk.get_species_enthalpies_rt(t)
        h_err = np.linalg.norm(h_pm - sol.standard_enthalpies_RT, np.inf)
        print(f"h_pm = {h_pm}")
        print(f"cnt_h = {sol.standard_enthalpies_RT}")
        assert h_err < 1.0e-13

        keq_pm1 = ptk.get_equilibrium_constants(t)
        print(f"keq1 = {keq_pm1}")
        keq_pm = 1.0 / np.exp(ptk.get_equilibrium_constants(t))
        keq_ct = sol.equilibrium_constants

        print(f"keq_pm = {keq_pm}")
        print(f"keq_cnt = {keq_ct}")
        print(f"temperature = {t}")
        # xclude meaningless check on equilibrium constants for irreversible reaction
        for i, reaction in enumerate(sol.reactions()):
            if reaction.reversible:
                keq_err = np.abs((keq_pm[i] - keq_ct[i]) / keq_ct[i])
                print(f"keq_err = {keq_err}")
                assert keq_err < 1.0e-13
        # keq_pm_test = keq_pm[1:]
        # keq_ct_test = keq_ct[1:]
        # keq_err = np.linalg.norm((keq_pm_test - keq_ct_test) / keq_ct_test, np.inf)
        # assert keq_err < 1.0e-13

    return


# @pytest.mark.parametrize("mechname", ["uiuc", "sandiego", "gri30"])
@pytest.mark.parametrize("mechname", ["uiuc", "sandiego"])
@pytest.mark.parametrize("usr_np", numpy_list)
def test_get_temperature(mechname, usr_np):
    """This function tests that pyrometheus-generated code
    computes the Cantera-predicted temperature for given internal energy
    and mass fractions"""
    # Create Cantera and pyrometheus objects
    sol = ct.Solution(f"mechs/{mechname}.yaml", "gas")
    ptk_base_cls = pyro.codegen.python.get_thermochem_class(sol)
    ptk = make_jax_pyro_class(ptk_base_cls, usr_np)
    tol = 1.0e-10
    # Test temperatures
    temp = np.linspace(500.0, 3000.0, 10)
    # First test individual species
    y = np.zeros(ptk.num_species)
    for sp in range(ptk.num_species):
        y[sp] = 1.0
        for t in temp:
            sol.TPY = t, ct.one_atm, y
            e = sol.int_energy_mass
            t_guess = 0.9 * t
            t_pm = ptk.get_temperature(e, t_guess, y, True)
            assert np.abs(t - t_pm) < tol

        y[sp] = 0.0

    # Now test a mixture with fully-populated composition
    # All mass fractions set to the same value for now,
    # though a more representative test would be ignition composition
    y = np.ones(ptk.num_species) / ptk.num_species
    for t in temp:
        sol.TPY = t, ct.one_atm, y
        e = sol.int_energy_mass
        t_guess = 0.9 * t
        t_pm = ptk.get_temperature(e, t_guess, y, True)
        assert np.abs(t - t_pm) < tol


@pytest.mark.parametrize("mechname, fuel, stoich_ratio, dt",
                         [("uiuc", "C2H4", 3.0, 1e-7),
                          ("sandiego", "H2", 0.5, 1e-6)])
@pytest.mark.parametrize("usr_np", numpy_list)
def test_kinetics(mechname, fuel, stoich_ratio, dt, usr_np):
    """This function tests that pyrometheus-generated code
    computes the Cantera-predicted rates of progress for given
    temperature and composition"""
    sol = ct.Solution(f"mechs/{mechname}.yaml", "gas")
    ptk_base_cls = pyro.codegen.python.get_thermochem_class(sol)
    ptk = make_jax_pyro_class(ptk_base_cls, usr_np)

    # Homogeneous reactor to get test data
    init_temperature = 1500.0
    equiv_ratio = 1.0
    ox_di_ratio = 0.21

    i_fu = sol.species_index(fuel)
    i_ox = sol.species_index("O2")
    i_di = sol.species_index("N2")

    x = np.zeros(ptk.num_species)
    x[i_fu] = (ox_di_ratio*equiv_ratio)/(stoich_ratio+ox_di_ratio*equiv_ratio)
    x[i_ox] = stoich_ratio*x[i_fu]/equiv_ratio
    x[i_di] = (1.0-ox_di_ratio)*x[i_ox]/ox_di_ratio

    # Init Cantera reactor
    sol.TPX = init_temperature, ct.one_atm, x
    reactor = ct.IdealGasConstPressureReactor(sol)
    sim = ct.ReactorNet([reactor])

    time = 0.0
    for _ in range(100):
        time += dt
        sim.advance(time)

        # Cantera kinetics
        r_ct = reactor.kinetics.net_rates_of_progress
        omega_ct = reactor.kinetics.net_production_rates

        # Get state from Cantera
        temp = reactor.T
        rho = reactor.density
        y = np.where(reactor.Y > 0, reactor.Y, 0)

        # Prometheus kinetics
        c = ptk.get_concentrations(rho, y)
        r_pm = ptk.get_net_rates_of_progress(temp, c)
        omega_pm = ptk.get_net_production_rates(rho, temp, y)
        err_r = np.linalg.norm(r_ct-r_pm, np.inf)
        err_omega = np.linalg.norm(omega_ct - omega_pm, np.inf)

        # Print
        print("T = ", reactor.T)
        print("y_ct", reactor.Y)
        print("y = ", y)
        print("omega_ct = ", omega_ct)
        print("omega_pm = ", omega_pm)
        print("err_omega = ", err_omega)
        print("err_r = ", err_r)
        print()

        # Compare
        assert err_r < 1.0e-10
        assert err_omega < 1.0e-10

    return


def test_autodiff_accuracy():
    pytest.importorskip("jax")
    assert jnp is not None

    sol = ct.Solution("mechs/sandiego.yaml", "gas")
    ptk_base_cls = pyro.codegen.python.get_thermochem_class(sol)

    ptk = make_jax_pyro_class(ptk_base_cls, jnp)

    # mass ratios
    equiv_ratio = 1.0
    ox_di_ratio = 0.21
    stoich_ratio = 0.5
    # indices
    i_fu = ptk.species_index("H2")
    i_ox = ptk.species_index("O2")
    i_di = ptk.species_index("N2")
    # mole fractions
    x = np.zeros(ptk.num_species)
    x[i_fu] = (ox_di_ratio*equiv_ratio)/(stoich_ratio+ox_di_ratio*equiv_ratio)
    x[i_ox] = stoich_ratio*x[i_fu]/equiv_ratio
    x[i_di] = (1.0-ox_di_ratio)*x[i_ox]/ox_di_ratio
    # mass fractions
    y = x * ptk.wts / sum(x*ptk.wts)
    # energy
    temperature = 1500
    enthalpy = ptk.get_mixture_enthalpy_mass(temperature, y)

    # get equilibrium temperature
    sol.TPX = temperature, ct.one_atm, x
    y = sol.Y

    mass_fractions = jnp.array(y)

    guess_temp = 1400

    def chemical_source_term(mass_fractions):
        temperature = ptk.get_temperature(enthalpy, guess_temp, mass_fractions)
        density = ptk.get_density(ptk.one_atm, temperature, mass_fractions)
        return ptk.get_net_production_rates(density, temperature, mass_fractions)

    from jax import jacfwd
    chemical_jacobian = jacfwd(chemical_source_term)

    def jacobian_fd_approx(mass_fractions, delta_y):

        # Second-order (central) difference
        return jnp.array([
            (chemical_source_term(mass_fractions+delta_y*v)
                    - chemical_source_term(mass_fractions-delta_y*v))/(2*delta_y)
            for v in jnp.eye(len(mass_fractions))
        ]).T

    j = chemical_jacobian(mass_fractions)

    deltas = np.array([1e-5, 1e-6, 1e-7])
    err = np.zeros(len(deltas))
    from pytools.convergence import EOCRecorder
    eocrec = EOCRecorder()
    for i, delta_y in enumerate(deltas):
        j_fd = jacobian_fd_approx(mass_fractions, delta_y)
        # Lapack norm (Anderson)
        err[i] = np.linalg.norm(j-j_fd, "fro")/np.linalg.norm(j, "fro")
        eocrec.add_data_point(delta_y, err[i])

    print("------------------------------------------------------")
    print("expected order: 2")
    print("------------------------------------------------------")
    print(eocrec.pretty_print())
    orderest = eocrec.estimate_order_of_convergence()[0, 1]
    assert orderest > 1.95


#@pytest.mark.parametrize("mechname, fuel, stoich_ratio",
#                         [("gri30", "CH4", 2),
#                          ("uconn32", "C2H4", 3),
#                          ("sandiego", "H2", 0.5)])
@pytest.mark.parametrize("mechname, fuel, stoich_ratio",
                         [("uconn32", "C2H4", 3),
                          ("sandiego", "H2", 0.5)])
def test_falloff_kinetics(mechname, fuel, stoich_ratio):
    """This function tests that pyrometheus-generated code
    computes the Cantera-predicted falloff rate coefficients"""
    sol = ct.Solution(f"mechs/{mechname}.yaml", "gas")
    ptk = pyro.codegen.python.get_thermochem_class(sol)()

    # Homogeneous reactor to get test data
    init_temperature = 1500
    equiv_ratio = 1
    ox_di_ratio = 0.21

    i_fu = sol.species_index(fuel)
    i_ox = sol.species_index("O2")
    i_di = sol.species_index("N2")

    x = np.zeros(ptk.num_species)
    x[i_fu] = (ox_di_ratio*equiv_ratio)/(stoich_ratio+ox_di_ratio*equiv_ratio)
    x[i_ox] = stoich_ratio*x[i_fu]/equiv_ratio
    x[i_di] = (1.0-ox_di_ratio)*x[i_ox]/ox_di_ratio

    # Init Cantera reactor
    sol.TPX = init_temperature, ct.one_atm, x
    reactor = ct.IdealGasConstPressureReactor(sol)
    sim = ct.ReactorNet([reactor])

    # Falloff reactions
    if not all((isinstance(r, ct.Reaction) for r in sol.reactions())):
        i_falloff = [i for i, r in enumerate(sol.reactions())
                     if isinstance(r, ct.FalloffReaction)]
    else:
        i_falloff = [i for i, r in enumerate(sol.reactions())
                     if r.reaction_type.startswith("falloff")]

    dt = 1e-6
    time = 0
    for _ in range(100):
        time += dt
        sim.advance(time)

        # Cantera kinetics
        k_ct = reactor.kinetics.forward_rate_constants

        # Get state from Cantera
        density = reactor.density
        temperature = reactor.T
        mass_fractions = np.where(reactor.Y > 0, reactor.Y, 0)

        # Prometheus kinetics
        concentrations = ptk.get_concentrations(density, mass_fractions)
        k_pm = ptk.get_fwd_rate_coefficients(temperature, concentrations)
        err = np.linalg.norm((k_ct[i_falloff] - k_pm[i_falloff])/k_ct[i_falloff],
                np.inf)

        # Print
        print("T = ", reactor.T)
        print("k_ct = ", k_ct[i_falloff])
        print("k_pm = ", k_pm[i_falloff])
        print("err = ", err)

        # Compare
        assert err < 4e-14

    return


@pytest.mark.parametrize("mechname, fuel, stoich_ratio, dt",
                         [("uiuc", "C2H4", 1.0, 1e-7),
                          ("sandiego", "H2", 0.5, 1e-7),
                          ("uconn32", "C2H4", 3, 1e-7),
                          ])
@pytest.mark.parametrize("usr_np", numpy_list)
def test_transport(mechname, fuel, stoich_ratio, dt, usr_np):

    """This function tests multiple aspects of pyro transport
    1. Transport properties of individual species
    2. Transport properties of species mixtures
    """

    sol = ct.Solution(f"mechs/{mechname}.yaml")
    pyro_class = pyro.codegen.python.get_thermochem_class(sol)
    pyro_gas = make_jax_pyro_class(pyro_class, usr_np)

    i_di = sol.species_index("N2")
    i_ox = sol.species_index("O2")
    i_fu = sol.species_index(fuel)

    """Test on pointwise quantities
    """
    num_temp = 31
    temp = np.linspace(300, 3000, num_temp)
    pres = ct.one_atm

    # Individual species viscosities and conductivities
    for t in temp:
        # Cantera state and mass diffusivities
        sol.TP = t, pres
        ct_diff = sol.binary_diff_coeffs
        # Pyro transport
        pyro_visc = pyro_gas.get_species_viscosities(t)
        pyro_cond = pyro_gas.get_species_thermal_conductivities(t)
        pyro_diff = pyro_gas.get_species_binary_mass_diffusivities(t)
        # Loop over species
        for sp_idx, sp_name in enumerate(sol.species_names):
            sol.Y = sp_name + ":1"
            # Errors
            err_visc = usr_np.abs(pyro_visc[sp_idx] - sol.viscosity)
            err_cond = usr_np.abs(pyro_cond[sp_idx] - sol.thermal_conductivity)
            err_diff = usr_np.abs(pyro_diff[sp_idx][sp_idx]/pres
                                  - ct_diff[sp_idx, sp_idx])
            assert err_visc < 1e-12
            assert err_cond < 1e-12
            assert err_diff < 1e-12

    # Now test for mixtures from a 0D reactor
    time = 0

    init_temp = 1200
    equiv_ratio = 1
    ox_di_ratio = 0.21

    x = np.zeros(pyro_gas.num_species)
    x[i_fu] = (ox_di_ratio*equiv_ratio)/(stoich_ratio+ox_di_ratio*equiv_ratio)
    x[i_ox] = stoich_ratio*x[i_fu]/equiv_ratio
    x[i_di] = (1.0-ox_di_ratio)*x[i_ox]/ox_di_ratio

    sol.TPX = init_temp, pres, x
    reactor = ct.IdealGasConstPressureReactor(sol)
    sim = ct.ReactorNet([reactor])

    for _ in range(100):
        time += dt
        sim.advance(time)
        sol.TPY = reactor.T, pres, reactor.Y

        pyro_visc = pyro_gas.get_mixture_viscosity_mixavg(sol.T, sol.Y)
        pyro_cond = pyro_gas.get_mixture_thermal_conductivity_mixavg(sol.T,
                                                                     sol.Y)
        pyro_diff = pyro_gas.get_species_mass_diffusivities_mixavg(sol.P,
                                                                   sol.T,
                                                                   sol.Y)
        err_visc = usr_np.abs(pyro_visc - sol.viscosity)
        err_cond = usr_np.abs(pyro_cond - sol.thermal_conductivity)
        err_diff = usr_np.linalg.norm(pyro_diff - sol.mix_diff_coeffs)

        assert err_visc < 1e-12
        assert err_cond < 1e-12
        assert err_diff < 1e-12

    """Test on object, multi-dim arrays that represent 1D grids.
    """
    t_mix = 300

    num_points = 51
    z = usr_np.linspace(0, 1, num_points)

    sol.X = fuel + ":0.5, N2:0.5"
    y_fu = sol.Y

    sol.X = "O2:0.21, N2:0.79"
    y_ox = sol.Y

    y = (y_ox + (y_fu - y_ox)*z[:, None]).T

    temp = t_mix * usr_np.ones(num_points)
    pyro_diff_cold = pyro_gas.get_species_mass_diffusivities_mixavg(
        pres, temp, y)

    ct_diff_cold = np.zeros([sol.n_species, num_points])
    ct_diff_equil = np.zeros([sol.n_species, num_points])

    temp_equil = np.zeros(num_points)
    y_equil = np.zeros([sol.n_species, num_points])

    for i in range(num_points):
        mf = np.array([y[s][i] for s in range(sol.n_species)])
        sol.TPY = t_mix, pres, mf
        ct_diff_cold[:, i] = sol.mix_diff_coeffs

        sol.equilibrate("HP")
        temp_equil[i] = sol.T
        y_equil[:, i] = sol.Y
        ct_diff_equil[:, i] = sol.mix_diff_coeffs

    ct_diff_cold = pyro_gas._pyro_make_array(ct_diff_cold)
    ct_diff_equil = pyro_gas._pyro_make_array(ct_diff_equil)
    y_equil = pyro_gas._pyro_make_array(y_equil)

    pyro_diff_equil = pyro_gas.get_species_mass_diffusivities_mixavg(
        pres, temp_equil, y_equil)

    for i in range(sol.n_species):
        err_cold = usr_np.linalg.norm(
            ct_diff_cold[i] - pyro_diff_cold[i])

        err_equil = usr_np.linalg.norm(
            ct_diff_equil[i] - pyro_diff_equil[i], np.inf)

        # print(f"Species: {s}\t... Norm(c): {err_cold}\t ... "
        #       f"Norm(e): {err_equil}")
        assert err_cold < 1e-11 and err_equil < 1e-11

    """Test on object, multi-dim arrays that represent 2D grids.
    """
    z_1, z_2 = np.meshgrid(z, z)
    y = pyro_gas._pyro_make_array(
        (y_ox + (y_fu - y_ox)*z_2[:, :, None]).T)

    # Get pyro values
    temp = t_mix * usr_np.ones([num_points, num_points])
    pyro_diff_cold = pyro_gas.get_species_mass_diffusivities_mixavg(
        pres, temp, y)

    # Equilibrium values (from 1D test)
    temp_equil = np.tile(temp_equil, (num_points, 1))
    y_equil_twodim = np.zeros([pyro_gas.num_species, num_points, num_points])
    for i_sp in range(pyro_gas.num_species):
        y_equil_twodim[i_sp] = np.tile(y_equil[i_sp], (num_points, 1))

    y_equil = pyro_gas._pyro_make_array(y_equil_twodim)

    # Now a clunky loop for Cantera
    from itertools import product

    ct_diff_cold = np.zeros([sol.n_species, num_points, num_points])
    ct_diff_equil = np.zeros_like(ct_diff_cold)

    for i, j in product(range(num_points), range(num_points)):
        mf = np.array([y[s][i, j] for s in range(sol.n_species)])
        sol.TPY = t_mix, pres, mf
        ct_diff_cold[:, i, j] = sol.mix_diff_coeffs

        mf = np.array([y_equil[s][i, j] for s in range(sol.n_species)])
        sol.TPY = temp_equil[i, j], pres, mf
        ct_diff_equil[:, i, j] = sol.mix_diff_coeffs

    ct_diff_cold = pyro_gas._pyro_make_array(ct_diff_cold)
    ct_diff_equil = pyro_gas._pyro_make_array(ct_diff_equil)

    pyro_diff_equil = pyro_gas.get_species_mass_diffusivities_mixavg(
        pres, temp_equil, y_equil)

    # Compare
    for i in range(sol.n_species):
        err_cold = usr_np.linalg.norm(
            ct_diff_cold[i] - pyro_diff_cold[i], "fro")

        err_equil = usr_np.linalg.norm(
            ct_diff_equil[i] - pyro_diff_equil[i], "fro")

        assert err_cold < 1e-12 and err_equil < 1e-12

    """Now test on profiles that have single-species states
    (Y_i = 1 and Y_j = 0 for j != i)
    """
    t_mix = 300

    num_points = 51
    z = usr_np.linspace(0.35, 0.65, num_points)

    y_fu = 0.5 * (1 + usr_np.tanh(50 * (z - 0.5)))
    y_ox = 1 - y_fu

    y = np.zeros([pyro_gas.num_species, num_points])
    y[i_fu] = y_fu
    y[i_ox] = y_ox
    y = pyro_gas._pyro_make_array(y)
    # y = pyro_gas._pyro_make_array(jnp.zeros([
    #     pyro_gas.num_species, num_points]))

    temp = t_mix * usr_np.ones(num_points)
    pyro_diff = pyro_gas.get_species_mass_diffusivities_mixavg(
        ct.one_atm, temp, y)

    ct_diff = np.zeros([sol.n_species, num_points])

    temp_equil = np.zeros(num_points)
    y_equil = np.zeros([sol.n_species, num_points])

    for i in range(num_points):
        mf = np.array([y[s][i] for s in range(sol.n_species)])
        sol.TPY = t_mix, ct.one_atm, mf
        ct_diff[:, i] = sol.mix_diff_coeffs

    ct_diff = pyro_gas._pyro_make_array(ct_diff)

    for i in range(sol.n_species):
        err = usr_np.linalg.norm(
            ct_diff[i] - pyro_diff[i])

        assert err < 1e-10

    return


# run single tests using
# $ python test_codegen.py 'test_sandiego()'
if __name__ == "__main__":

    if len(sys.argv) > 1:
        exec(sys.argv[1])
    else:
        from pytest import main

        main([__file__])<|MERGE_RESOLUTION|>--- conflicted
+++ resolved
@@ -113,12 +113,7 @@
         print(code, file=mech_file)
 
 
-<<<<<<< HEAD
-@pytest.mark.parametrize("mechname", ["uiuc.yaml", "sandiego.yaml",
-                                      "uiuc.yaml"])
-=======
 @pytest.mark.parametrize("mechname", ["uiuc.yaml", "sandiego.yaml", "uconn32.yaml"])
->>>>>>> 152cd69e
 @pytest.mark.parametrize("usr_np", numpy_list)
 def test_get_rate_coefficients(mechname, usr_np):
     """This function tests that pyrometheus-generated code
@@ -152,13 +147,9 @@
             eff = np.sum([c[sol.species_index(sp)]
                           * r.third_body.efficiencies[sp]
                           for sp in r.third_body.efficiencies])
-<<<<<<< HEAD
-            eff += np.sum([c[sp] for sp in range(sol.n_species)
-=======
             eff += np.sum([c[sp]
                            * r.third_body.default_efficiency
                            for sp in range(sol.n_species)
->>>>>>> 152cd69e
                            if sol.species_name(sp) not in
                            r.third_body.efficiencies])
             k_ct[i] *= eff
