import cantera as ct
import pyrometheus as pyro
import glob

<<<<<<< HEAD
test_mechs = glob.glob("test/mechs/*.cti")
for cti_file_name in test_mechs:
    mechname = cti_file_name[11:-4]
    mech_file_name = f"test/mechs/{mechname}_mech.py"
    pyro.cti_to_mech_file(cti_file_name, mech_file_name)
=======
for mech in glob.glob("test/mechs/*.cti"):
    mechname = mech[11:-4]
    with open(f"test/mechs/{mechname}_mech.py", "w") as outf:
        print(pyro.gen_thermochem_code(ct.Solution(f"{mech}", "gas")), file=outf)
>>>>>>> cda03c4a
<|MERGE_RESOLUTION|>--- conflicted
+++ resolved
@@ -1,16 +1,8 @@
-import cantera as ct
 import pyrometheus as pyro
 import glob
 
-<<<<<<< HEAD
 test_mechs = glob.glob("test/mechs/*.cti")
 for cti_file_name in test_mechs:
     mechname = cti_file_name[11:-4]
     mech_file_name = f"test/mechs/{mechname}_mech.py"
-    pyro.cti_to_mech_file(cti_file_name, mech_file_name)
-=======
-for mech in glob.glob("test/mechs/*.cti"):
-    mechname = mech[11:-4]
-    with open(f"test/mechs/{mechname}_mech.py", "w") as outf:
-        print(pyro.gen_thermochem_code(ct.Solution(f"{mech}", "gas")), file=outf)
->>>>>>> cda03c4a
+    pyro.cti_to_mech_file(cti_file_name, mech_file_name)