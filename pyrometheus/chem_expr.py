__copyright__ = """
Copyright (C) 2020 Esteban Cisneros
Copyright (C) 2020 Andreas Kloeckner
"""

__license__ = """
Permission is hereby granted, free of charge, to any person obtaining a copy
of this software and associated documentation files (the "Software"), to deal
in the Software without restriction, including without limitation the rights
to use, copy, modify, merge, publish, distribute, sublicense, and/or sell
copies of the Software, and to permit persons to whom the Software is
furnished to do so, subject to the following conditions:

The above copyright notice and this permission notice shall be included in
all copies or substantial portions of the Software.

THE SOFTWARE IS PROVIDED "AS IS", WITHOUT WARRANTY OF ANY KIND, EXPRESS OR
IMPLIED, INCLUDING BUT NOT LIMITED TO THE WARRANTIES OF MERCHANTABILITY,
FITNESS FOR A PARTICULAR PURPOSE AND NONINFRINGEMENT. IN NO EVENT SHALL THE
AUTHORS OR COPYRIGHT HOLDERS BE LIABLE FOR ANY CLAIM, DAMAGES OR OTHER
LIABILITY, WHETHER IN AN ACTION OF CONTRACT, TORT OR OTHERWISE, ARISING FROM,
OUT OF OR IN CONNECTION WITH THE SOFTWARE OR THE USE OR OTHER DEALINGS IN
THE SOFTWARE.
"""

"""
Internal Functionality
^^^^^^^^^^^^^^^^^^^^^^
.. autofunction:: viscosity_polynomial_expr
.. autofunction:: conductivity_polynomial_expr
.. autofunction:: diffusivity_polynomial_expr
.. autofunction:: viscosity_mixture_rule_wilke_expr
.. autofunction:: diffusivity_mixture_rule_denom_expr
.. autofunction:: equilibrium_constants_expr
.. autofunction:: rate_coefficient_expr
.. autofunction:: third_body_efficiencies_expr
.. autofunction:: troe_falloff_expr
.. autofunction:: falloff_function_expr
.. autofunction:: rate_of_progress_expr
.. autofunction:: production_rate_expr
"""

import pymbolic.primitives as p
from functools import singledispatch
import cantera as ct
import numpy as np


# {{{ polynomial processing

def nasa7_conditional(t, poly, part_gen):
    # FIXME: Should check minTemp, maxTemp
    return p.If(
        p.Comparison(t, ">", poly.coeffs[0]),
        part_gen(poly.coeffs[1:8], t),
        part_gen(poly.coeffs[8:15], t),
    )


@singledispatch
def poly_to_expr(poly):
    raise TypeError(f"unexpected argument type in poly_to_expr: {type(poly)}")


@poly_to_expr.register
def _(poly: ct.NasaPoly2, arg_name):
    def gen(c, t):
        assert len(c) == 7
        return c[0] + c[1] * t + c[2] * t ** 2 + c[3] * t ** 3 + c[4] * t ** 4

    return nasa7_conditional(p.Variable(arg_name), poly, gen)


@singledispatch
def poly_to_enthalpy_expr(poly, arg_name):
    raise TypeError("unexpected argument type in poly_to_enthalpy_expr: "
            f"{type(poly)}")


@poly_to_enthalpy_expr.register
def _(poly: ct.NasaPoly2, arg_name):
    def gen(c, t):
        assert len(c) == 7
        return (
            c[0]
            + c[1] / 2 * t
            + c[2] / 3 * t ** 2
            + c[3] / 4 * t ** 3
            + c[4] / 5 * t ** 4
            + c[5] / t
        )

    return nasa7_conditional(p.Variable(arg_name), poly, gen)


@singledispatch
def poly_to_entropy_expr(poly, arg_name):
    raise TypeError("unexpected argument type in poly_to_entropy_expr: "
            f"{type(poly)}")


@poly_to_entropy_expr.register
def _(poly: ct.NasaPoly2, arg_name):
    log = p.Variable("log")

    def gen(c, t):
        assert len(c) == 7
        return (
            c[0] * log(t)
            + c[1] * t
            + c[2] / 2 * t ** 2
            + c[3] / 3 * t ** 3
            + c[4] / 4 * t ** 4
            + c[6]
        )

    return nasa7_conditional(p.Variable(arg_name), poly, gen)


@singledispatch
def poly_to_enthalpy_deriv_expr(poly, arg_name):
    raise TypeError("unexpected argument type in poly_to_enthalpy_deriv_expr: "
            f"{type(poly)}")


@poly_to_enthalpy_deriv_expr.register
def _(poly: ct.NasaPoly2, arg_name):
    def gen(c, t):
        assert len(c) == 7
        return (
            c[1] / 2
            + 2 * c[2] / 3 * t
            + 3 * c[3] / 4 * t ** 2
            + 4 * c[4] / 5 * t ** 3
            - c[5] / (t ** 2)
        )

    return nasa7_conditional(p.Variable(arg_name), poly, gen)


@singledispatch
def poly_to_entropy_deriv_expr(poly, arg_name):
    raise TypeError("unexpected argument type in poly_to_entropy_deriv_expr: "
            f"{type(poly)}")


@poly_to_entropy_deriv_expr.register
def _(poly: ct.NasaPoly2, arg_name):
    def gen(c, t):
        assert len(c) == 7
        return (
            c[0] / t
            + c[1]
            + c[2] * t
            + c[3] * t ** 2
            + c[4] * t ** 3
        )

    return nasa7_conditional(p.Variable(arg_name), poly, gen)

# }}}


# {{{ Data-handling helper

def _zeros_like(argument):
    # FIXME: This mishandles NaNs.
    return 0 * argument

# }}}


<<<<<<< HEAD
=======
# {{{ Transport polynomials & mixture rules

def viscosity_polynomial_expr(c, t):
    """Generate code for viscosity polynomials

    :returns: Viscosity polynomial expression with coefficients c in terms of
    the temperature t as a :class:`pymbolic.primitives.Expression`.
    """
    assert len(c) == 5
    return (
        p.Variable("sqrt")(t) * (
            c[0]
            + c[1] * p.Variable("log")(t)
            + c[2] * p.Variable("log")(t) ** 2
            + c[3] * p.Variable("log")(t) ** 3
            + c[4] * p.Variable("log")(t) ** 4
        )**2
    )


def conductivity_polynomial_expr(c, t):
    """Generate code for conductivity polynomials

    :returns: Conductivity polynomial expression with coefficients c in terms
    of the temperature t as a :class:`pymbolic.primitives.Expression`.
    """
    assert len(c) == 5
    return (
        p.Variable("sqrt")(t) * (
            c[0]
            + c[1] * p.Variable("log")(t)
            + c[2] * p.Variable("log")(t) ** 2
            + c[3] * p.Variable("log")(t) ** 3
            + c[4] * p.Variable("log")(t) ** 4
        )
    )


def diffusivity_polynomial_expr(c, t):
    """Generate code for diffusivity polynomials

    :returns: Diffusivity polynomial expression with coefficients c in terms
    of the temperature t as a :class:`pymbolic.primitives.Expression`.
    """
    assert len(c) == 5
    return (
        p.Variable("sqrt")(t) * t * (
            c[0]
            + c[1] * p.Variable("log")(t)
            + c[2] * p.Variable("log")(t) ** 2
            + c[3] * p.Variable("log")(t) ** 3
            + c[4] * p.Variable("log")(t) ** 4
        )
    )


def viscosity_mixture_rule_wilke_expr(sol: ct.Solution, sp, x, mu):
    """Generate code for species mixture rule. See [Kee_2003]_, chapter 12.

    :returns: Expression for the Wilke viscosity mixture rule
        for species *sp* in terms of species mole fractions *w*
        and viscosities *mu* as a :class:`pymbolic.primitives.Expression`
    """
    w = sol.molecular_weights
    sqrt = p.Variable("sqrt")
    return sum([x[j]*(
        1 + sqrt((mu[sp]/mu[j])*sqrt(w[j]/w[sp]))
    )**2 / sqrt(
        8*(1 + (w[sp]/w[j]))
    ) for j in range(sol.n_species)])


def diffusivity_mixture_rule_denom_expr(sol: ct.Solution, j_sp, x, bdiff):
    """ See [Kee_2003]_, chapter 12 for details.
    :returns: The denominator expression to the mixture rule
    for mixture-averaged species diffusivities in terms
    of the species mole fractions *x* and binary diffusivities *bdiff* as a
    :class:`pymbolic.primitives.Expression`
    """
    return sum(x[i_sp] / bdiff[i_sp][j_sp] for i_sp in range(sol.n_species))

# }}}


>>>>>>> f78e59c1
# {{{ Equilibrium constants

def equilibrium_constants_expr(sol: ct.Solution, reaction_index, gibbs_rt):
    """Generate code for equilibrium constants.

    :returns: Equilibrium constant expression for reaction with
        index *reaction_index* in terms of the species Gibbs
        functions *gibbs_rt* as a :class:`pymbolic.primitives.Expression`
    """
    indices_reac = [sol.species_index(sp)
                    for sp in sol.reaction(reaction_index).reactants]
    indices_prod = [sol.species_index(sp)
                    for sp in sol.reaction(reaction_index).products]

    # Stoichiometric coefficients
    nu_reac = [sol.reactant_stoich_coeff(sol.species_index(sp), reaction_index)
               for sp in sol.reaction(reaction_index).reactants]
    nu_prod = [sol.product_stoich_coeff(sol.species_index(sp), reaction_index)
               for sp in sol.reaction(reaction_index).products]

    sum_r = sum(nu_reac_i * gibbs_rt[indices_reac_i]
            for indices_reac_i, nu_reac_i in zip(indices_reac, nu_reac))
    sum_p = sum(nu_prod_i * gibbs_rt[indices_prod_i]
            for indices_prod_i, nu_prod_i in zip(indices_prod, nu_prod))

    # Check if reaction is termolecular
    sum_nu_net = sum(nu_reac) - sum(nu_prod)
    if sum_nu_net != 0:
        return sum_p - sum_r + sum_nu_net*p.Variable("c0")
    else:
        return sum_p - sum_r

# }}}


# {{{ Rate coefficients

def rate_coefficient_expr(rate_coeff: ct.Arrhenius, t):
    """
    :returns: The rate coefficient expression for *rate_coeff* in terms
        of the temperature *t* as a :class:`pymbolic.primitives.Expression`
    """
    # Rate parameters
    a = rate_coeff.pre_exponential_factor
    b = rate_coeff.temperature_exponent
    t_a = rate_coeff.activation_energy/ct.gas_constant
    return p.Variable("exp")(np.log(a)+b*p.Variable("log")(t)-t_a/t)
#    if t_a == 0:
#        # Weakly temperature-dependent rate
#        return a * t**b
#    else:
#        # Modified Arrhenius
#        return p.Variable("exp")(np.log(a)+b*p.Variable("log")(t)-t_a/t)


def third_body_efficiencies_expr(sol: ct.Solution, react: ct.Reaction, c):
    """
    :returns: The third-body concentration expression for reaction *react* in terms
        of the species concentrations *c* as a
        :class:`pymbolic.primitives.Expression`
    """

    efficiencies = [react.third_body.efficiencies[sp]
                    for sp in react.third_body.efficiencies]
    indices_nondef = [sol.species_index(sp) for sp
                      in react.third_body.efficiencies]
    indices_default = [i for i in range(sol.n_species)
                       if i not in indices_nondef]

    sum_nondef = sum(eff_i * c[index_i] for eff_i, index_i
                     in zip(np.array(efficiencies), indices_nondef))
    sum_default = react.default_efficiency * sum(c[i] for i in indices_default)
    return sum_nondef + sum_default


def troe_falloff_expr(react: ct.Reaction, t):
    """
    :returns: The Troe falloff center expression for reaction *react* in terms of the
        temperature *t* as a :class:`pymbolic.primitives.Expression`
    """

    if isinstance(react.rate, ct.TroeRate):
        troe_params = react.rate.falloff_coeffs
    elif isinstance(react.rate, ct.LindemannRate):
        return 1
    else:
        raise ValueError("Unexpected value of 'rate.type': "
                         f" '{react.rate.type}'")

    troe_1 = (1.0-troe_params[0])*p.Variable("exp")(-t/troe_params[1])
    troe_2 = troe_params[0]*p.Variable("exp")(-t/troe_params[2])
    if len(troe_params) == 3:
        return p.Variable("log10")(troe_1 + troe_2)
    elif len(troe_params) == 4:
        troe_3 = p.Variable("exp")(-troe_params[3]/t)
        return p.Variable("log10")(troe_1 + troe_2 + troe_3)
    else:
        raise ValueError("Unexpected length of 'troe_params': "
                         f" '{len(troe_params)}'")
    return


def falloff_function_expr(react: ct.Reaction, i, t, red_pressure, falloff_center):
    """
    :returns: Falloff function expression for reaction *react* in terms
        of the temperature *t*, reduced pressure *red_pressure*, and falloff center
        *falloff_center* as a :class:`pymbolic.primitives.Expression`
    """

    falloff_type = react.reaction_type.split("-")[1]

    if falloff_type == "Troe":
        log_rp = p.Variable("log10")(red_pressure[i])
        c = -0.4-0.67*falloff_center[i]
        n = 0.75-1.27*falloff_center[i]
        f = (log_rp+c)/(n-0.14*(log_rp+c))
        return 10**((falloff_center[i])/(1+f**2))
    elif falloff_type == "Lindemann":
        return 1
    else:
        raise ValueError("Unexpected value of 'falloff_type': "
                         f" '{falloff_type}'")

# }}}


# {{{ Rates of progress

def rate_of_progress_expr(sol: ct.Solution, reaction_index, c,
                          k_fwd, log_k_eq):
    """
    :returns: Rate of progress expression for reaction with index *reaction_index*
        in terms of species concentrations *c* with rate coefficients *k_fwd*
        and equilbrium constants *k_eq* as a :class:`pymbolic.primitives.Expression`
    """
    indices_reac = [sol.species_index(sp)
                    for sp in sol.reaction(reaction_index).reactants]
    indices_prod = [sol.species_index(sp)
                    for sp in sol.reaction(reaction_index).products]

    if sol.reaction(reaction_index).orders:
        nu_reac = [sol.reaction(reaction_index).orders[sp]
                   for sp in sol.reaction(reaction_index).orders]
    else:
        nu_reac = [sol.reaction(reaction_index).reactants[sp]
                   for sp in sol.reaction(reaction_index).reactants]

    r_fwd = np.prod([c[index]**nu for index, nu in zip(indices_reac, nu_reac)])

    if sol.reaction(reaction_index).reversible:
        nu_prod = [sol.reaction(reaction_index).products[sp]
                   for sp in sol.reaction(reaction_index).products]
        r_rev = np.prod([c[index]**nu for index, nu in zip(indices_prod, nu_prod)])
        return k_fwd[reaction_index] * (
                r_fwd
                - p.Variable("exp")(log_k_eq[reaction_index]) * r_rev)
    else:
        return k_fwd[reaction_index] * r_fwd

# }}}


# {{{ Species production rates

def production_rate_expr(sol: ct.Solution, species, r_net):
    """
    :returns: Species production rate for species *species* in terms of
        the net reaction rates of progress *r_net* as a
        :class:`pymbolic.primitives.Expression`
    """
    ones = _zeros_like(r_net[0]) + 1.0
    indices_fwd = [i for i, react in enumerate(sol.reactions())
                   if species in react.reactants]
    indices_rev = [i for i, react in enumerate(sol.reactions())
                   if species in react.products]
    nu_fwd = [sol.reactant_stoich_coeff(sol.species_index(species), react_index)
              for react_index in indices_fwd]
    nu_rev = [sol.product_stoich_coeff(sol.species_index(species), prod_index)
              for prod_index in indices_rev]
    sum_fwd = sum(nu*r_net[index] for nu, index in zip(nu_fwd, indices_fwd))
    sum_rev = sum(nu*r_net[index] for nu, index in zip(nu_rev, indices_rev))
    return (sum_rev - sum_fwd) * ones

# }}}

# vim<|MERGE_RESOLUTION|>--- conflicted
+++ resolved
@@ -170,8 +170,6 @@
 # }}}
 
 
-<<<<<<< HEAD
-=======
 # {{{ Transport polynomials & mixture rules
 
 def viscosity_polynomial_expr(c, t):
@@ -256,7 +254,6 @@
 # }}}
 
 
->>>>>>> f78e59c1
 # {{{ Equilibrium constants
 
 def equilibrium_constants_expr(sol: ct.Solution, reaction_index, gibbs_rt):
